#include <git2.h>
#include "taskolib/GitObjectWrapper.h"

namespace git {

// free C-type pointer (overload)
void free_libgit_ptr(git_tree* tree)
{
    git_tree_free(tree);
}
void free_libgit_ptr(git_signature* signature)
{
    git_signature_free(signature);
}
void free_libgit_ptr(git_index* index)
{
    git_index_free(index);
}
void free_libgit_ptr(git_repository* repo)
{
    git_repository_free(repo);
}
void free_libgit_ptr(git_remote* remote)
{
    git_remote_free(remote);
}
void free_libgit_ptr(git_commit* commit)
{
    git_commit_free(commit);
}
void free_libgit_ptr(git_status_list* status)
{
    git_status_list_free(status);
}


LibGitPointer<git_repository> repository_open   (const std::string& repo_path)
{
    git_repository *repo;
    if (git_repository_open(&repo, (repo_path).c_str()))
        repo=nullptr;
    
    return LibGitPointer(repo);

}
LibGitPointer<git_repository> repository_init   (const std::string& repo_path, bool is_bare)
{
    git_repository *repo;
    if (git_repository_init(&repo, (repo_path).c_str(), is_bare))
        repo = nullptr;
    return LibGitPointer(repo);
}
LibGitPointer<git_index>      repository_index  (git_repository* repo)
{
    git_index *index;
    if (git_repository_index(&index, repo))
        index = nullptr;
    return LibGitPointer(index);
}
LibGitPointer<git_signature>  signature_default (git_repository* repo)
{
    git_signature *signature;
    if (git_signature_default(&signature, repo))
        signature = nullptr;
    return LibGitPointer(signature);
}
LibGitPointer<git_signature>  signature_new     (const std::string& name, const std::string& email,
                                                  int time, int offset)
{
    git_signature *signature;
    if (git_signature_new(&signature, name.c_str(), email.c_str(), time, offset))
        signature = nullptr;
    return LibGitPointer(signature);
}
LibGitPointer<git_tree>       tree_lookup       (git_repository* repo, git_oid tree_id)
{
    git_tree *tree;
    if (git_tree_lookup(&tree, repo, &tree_id))
        tree = nullptr;
    return LibGitPointer(tree);
}

<<<<<<< HEAD
LibGitPointer<git_remote>     remote_create       (git_repository* repo, const std::string& remote_name, const std::string& url)
{
    git_remote *remote;
    if (git_remote_create(&remote, repo, remote_name.c_str(), url.c_str()))
        remote = nullptr;
    return LibGitPointer(remote);
}

LibGitPointer<git_remote>     remote_lookup       (git_repository* repo, const std::string& remote_name, const std::string& url)
{
    git_remote *remote;
    if (git_remote_lookup(&remote, repo, remote_name.c_str()))
        remote = nullptr;
    return LibGitPointer(remote);
=======
LibGitPointer<git_status_list> status_list_new  (git_repository* repo, const git_status_options status_opt)
{
    git_status_list *status;
    if (git_status_list_new(&status, repo, &status_opt))
        status = nullptr;
    return LibGitPointer(status);
>>>>>>> 09f4ce1c
}

}<|MERGE_RESOLUTION|>--- conflicted
+++ resolved
@@ -80,7 +80,6 @@
     return LibGitPointer(tree);
 }
 
-<<<<<<< HEAD
 LibGitPointer<git_remote>     remote_create       (git_repository* repo, const std::string& remote_name, const std::string& url)
 {
     git_remote *remote;
@@ -95,14 +94,14 @@
     if (git_remote_lookup(&remote, repo, remote_name.c_str()))
         remote = nullptr;
     return LibGitPointer(remote);
-=======
+}
+
 LibGitPointer<git_status_list> status_list_new  (git_repository* repo, const git_status_options status_opt)
 {
     git_status_list *status;
     if (git_status_list_new(&status, repo, &status_opt))
         status = nullptr;
     return LibGitPointer(status);
->>>>>>> 09f4ce1c
 }
 
 }